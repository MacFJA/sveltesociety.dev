## Svelte

> cybernetics (noun) - The science of communications and automatic control systems in both machines and living things.

The burgeoning description of Svelte beginning to take hold across the web is this: *"Cybernetically enhanced web apps."* but what does that mean exactly and how did it come to be described in such a cool, and maybe slightly mysterious, way? 

---

Svelte started out as Ractive.js but in November 2016 version 1 was released under its current moniker. Since those humble beginnings it has grown exponentially in popularity.

The explosive growth can likely be attributed to two things. First, the approachability of the code base. It is easy to understand and takes a short amount of time to grasp before one can start building some seriously cool web apps with it. Second, Svelte apps are fast, very fast. The compiled finished product is much much smaller than almost any other framework language out there. 

The benefits of Svelte are many and its drawbacks are few. However, if you are reading this then you probably already know this on one level or another. 

### Where do we go from here?

The purpose of Svelte Society is to capitalize on the strengths of Svelte by creating a centralized community and a resource for both the seasoned developer and the code newbie just breaking into the scene. While capitalizing on Svelte's strengths this will enable the community to address Svelte's only drawbacks: 

- The frameworks lack of usage (according to the [State of JavaScript 2019](https://2019.stateofjs.com/front-end-frameworks/svelte/) only 7.8% of respondents had used Svelte.).
- The lack of tooling (check out our ever growing [cookbook](https://sveltesociety.dev/recipes) and if you have any ideas we would love to hear them).

### Getting Involved

<<<<<<< HEAD
<ReadMore>
  Click <a href="/">here</a> to read more about this.
</ReadMore>
```

## License

[MIT](LICENSE)
=======
If you would like to get involved with the active global community in shaping the future of Svelte.js please take a look at the CONTRIBUTING.md and be sure to adhere to our friendly standards laid out in the CODE_OF_CONDUCT.md. If you have any questions or need help please reach out on our [Discord channel](https://discord.gg/MKNUW7wXka) or connect with a Svelte [meetup](https://twitter.com/SvelteSociety/status/1235264100600631296?s=20) in your region.
>>>>>>> 83e77889
<|MERGE_RESOLUTION|>--- conflicted
+++ resolved
@@ -21,15 +21,8 @@
 
 ### Getting Involved
 
-<<<<<<< HEAD
-<ReadMore>
-  Click <a href="/">here</a> to read more about this.
-</ReadMore>
-```
+If you would like to get involved with the active global community in shaping the future of Svelte.js please take a look at the CONTRIBUTING.md and be sure to adhere to our friendly standards laid out in the CODE_OF_CONDUCT.md. If you have any questions or need help please reach out on our [Discord channel](https://discord.gg/MKNUW7wXka) or connect with a Svelte [meetup](https://twitter.com/SvelteSociety/status/1235264100600631296?s=20) in your region.
 
 ## License
 
-[MIT](LICENSE)
-=======
-If you would like to get involved with the active global community in shaping the future of Svelte.js please take a look at the CONTRIBUTING.md and be sure to adhere to our friendly standards laid out in the CODE_OF_CONDUCT.md. If you have any questions or need help please reach out on our [Discord channel](https://discord.gg/MKNUW7wXka) or connect with a Svelte [meetup](https://twitter.com/SvelteSociety/status/1235264100600631296?s=20) in your region.
->>>>>>> 83e77889
+[MIT](LICENSE)