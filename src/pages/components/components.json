--- conflicted
+++ resolved
@@ -3706,7 +3706,6 @@
     "url": "https://github.com/ayndqy/svelte-micro"
   },
   {
-<<<<<<< HEAD
     "addedOn": "2021-02-26T23:46:44Z",
     "category": "component sets",
     "description": "A set of Fomantic-UI components for Svelte framework",
@@ -3719,7 +3718,8 @@
     ],
     "title": "svantic",
     "url": "https://github.com/ryu-man/svantic"
-=======
+  },
+  {
     "addedOn": "2021-02-20T19:00:00Z",
     "category": "Stores",
     "description": "Memento design pattern (undo/redo) in Svelte",
@@ -3731,6 +3731,5 @@
     ],
     "title": "Undoable store",
     "url": "https://github.com/macfja/svelte-undoable"
->>>>>>> 4cd910f0
   }
 ]