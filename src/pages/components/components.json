--- conflicted
+++ resolved
@@ -3800,7 +3800,6 @@
     "url": "https://github.com/SvelteStack/svelte-query"
   },
   {
-<<<<<<< HEAD
     "title": "svelte-parallax",
     "url": "https://github.com/kindoflew/svelte-parallax",
     "npm": "svelte-parallax",
@@ -3811,8 +3810,7 @@
     ],
     "addedOn": "2021-04-08T17:58:00Z",
     "category": "User Interaction"
-  }
-=======
+  },
     "title": "Simple Modal",
     "url": "https://svelte.dev/repl/514f1335749a4eae9d34ad74dc277f20?version=3.37.0",
     "description": "A simple, almost barebones modal popup component that can be easily modified to your needs.",
@@ -3823,5 +3821,4 @@
     "addedOn": "2021-04-08T14:00:00.000Z",
     "category": "User Interaction"
   }  
->>>>>>> 773bbcaf
 ]